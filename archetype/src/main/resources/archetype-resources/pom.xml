--- conflicted
+++ resolved
@@ -110,23 +110,14 @@
 		</dependency>
 		<dependency>
 			<groupId>org.apache.storm</groupId>
-<<<<<<< HEAD
 			<artifactId>storm-client</artifactId>
-			<version>2.0.0</version>
-=======
-			<artifactId>storm-core</artifactId>
-			<version>1.2.3</version>
->>>>>>> 3894a260
+			<version>2.1.0</version>
 			<scope>provided</scope>
 		</dependency>
 		<dependency>
 			<groupId>org.apache.storm</groupId>
 			<artifactId>flux-core</artifactId>
-<<<<<<< HEAD
-			<version>2.0.0</version>
-=======
-			<version>1.2.3</version>
->>>>>>> 3894a260
+			<version>2.1.0</version>
 		</dependency>
 	</dependencies>
 </project>