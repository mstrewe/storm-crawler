--- conflicted
+++ resolved
@@ -102,11 +102,7 @@
   }
 }'
 
-<<<<<<< HEAD
 # deletes and recreates a doc index with a bespoke schema
-=======
-# deletes and recreates a status index with a bespoke schema
->>>>>>> 6aec2ff4
 
 curl -s -XDELETE 'http://localhost:9200/index/' >  /dev/null
 
@@ -115,11 +111,7 @@
 
 echo "Creating docs index with mapping"
 
-<<<<<<< HEAD
 curl -s -XPUT localhost:9200/index -d '
-=======
-curl -s -XPOST localhost:9200/index -d '
->>>>>>> 6aec2ff4
 {
 	"settings": {
 		"index": {
@@ -138,7 +130,6 @@
 			},
 			"properties": {
 				"content": {
-<<<<<<< HEAD
 					"type": "text",
 					"index": "true"
 				},
@@ -155,24 +146,6 @@
 				"url": {
 					"type": "keyword",
 					"index": "false",
-=======
-					"type": "string",
-					"index": "analyzed"
-				},
-				"host": {
-					"type": "string",
-					"index": "not_analyzed",
-					"store": true
-				},
-				"title": {
-					"type": "string",
-					"index": "analyzed",
-					"store": true
-				},
-				"url": {
-					"type": "string",
-					"index": "no",
->>>>>>> 6aec2ff4
 					"store": true
 				}
 			}
