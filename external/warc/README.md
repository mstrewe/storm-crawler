--- conflicted
+++ resolved
@@ -80,11 +80,7 @@
       - name: "put"
         args:
          - "software"
-<<<<<<< HEAD
          - "StormCrawler 2.0 http://stormcrawler.net/"
-=======
-         - "StormCrawler 1.17 http://stormcrawler.net/"
->>>>>>> 15d676c5
       - name: "put"
         args:
          - "format"
